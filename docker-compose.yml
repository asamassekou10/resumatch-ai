--- conflicted
+++ resolved
@@ -26,11 +26,7 @@
       GOOGLE_CLIENT_ID: ${GOOGLE_CLIENT_ID}
       GOOGLE_CLIENT_SECRET: ${GOOGLE_CLIENT_SECRET}
       SENDGRID_API_KEY: ${SENDGRID_API_KEY}
-<<<<<<< HEAD
-      FROM_EMAIL: ${FROM_EMAIL:-noreply@resumatch-ai.com}
-=======
       FROM_EMAIL: ${FROM_EMAIL:-alhassane.samassekou@gmail.com}
->>>>>>> f49ac507
       FRONTEND_URL: ${FRONTEND_URL:-http://localhost:3000}
       RATELIMIT_ENABLED: "true"
       LOG_LEVEL: INFO
